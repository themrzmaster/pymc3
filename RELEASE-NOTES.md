--- conflicted
+++ resolved
@@ -48,11 +48,7 @@
 - Forestplot supports multiple traces (#2736)
 - Add new plot, densityplot (#2741)
 - DIC and BPIC calculations have been deprecated
-<<<<<<< HEAD
-- `compare` now accepts dictionary of model:trace pairs instead of lists
-=======
 - Refactor HMC and implemented new warning system (#2677, #2808) 
->>>>>>> 999661c0
 
 ### Fixes
 
